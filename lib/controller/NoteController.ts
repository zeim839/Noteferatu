import Database from "@/lib/Database"

// Note is the TypeScript type for the Notes database schema.
export type Note = {
<<<<<<< HEAD
  id?      : number
=======
  id?     : number
>>>>>>> 6d65275c
  title   : string
  content : string
  atime   : number
  mtime   : number
}

// NoteController manages notes in the database.
class NoteController extends Database {

  // ready tracks whether the controller is ready to start executing
  // transactions. It is true when the database is successfully connected.
  private ready : boolean = false

  constructor(path: string) {
    super(path)
    this.connect()
      .then(() => { this.ready = true })
      .catch(() => { this.ready = false })
  }

  // Ensure that the database is connected. If not, then try to connect.
  private async ensureConnected() {
    if (this.ready) {
      return
    }
    await this.connect()
    this.ready = true
  }

  // create a new note or update an existing one if ID already exists.
  async create(note: Note) : Promise<void> {
    await this.ensureConnected()
    const query = `INSERT INTO Notes (id, title, content, atime, mtime)
    VALUES (?, ?, ?, ?, ?)
    ON CONFLICT(id) DO UPDATE SET
    title = excluded.title,
    content = excluded.content,
    atime = excluded.atime,
    mtime = excluded.mtime;`
    await this.execute(query, [note.id, note.title, note.content, note.atime, note.mtime])
  }

  // read fetches the note with the specified ID, if it exists.
  async read(id: number) : Promise<Note | null> {
    await this.ensureConnected()
    const query = `SELECT * FROM Notes WHERE id = ?;`
    const result = await this.select<Note>(query, [id])
    return result.length > 0 ? result[0] as Note : null
  }

  // readAll fetches all notes from the database.
  async readAll() : Promise<Note[]> {
    await this.ensureConnected()
    return await this.select<Note>(`SELECT * FROM Notes;`)
  }

  async getRecents(count: number) : Promise<Note[]> {
    await this.ensureConnected()
    const query = `SELECT * FROM Notes ORDER BY atime DESC LIMIT ?;`
    return await this.select<Note>(query, [count])
  }

  // delete the note with the specified ID.
  async delete(id: number) : Promise<void> {
    await this.ensureConnected()
    const query = `DELETE FROM Notes WHERE id = ?;`
    await this.execute(query, [id])
  }

<<<<<<< HEAD
  // deleteAll removes all records in the Notes tables.
  async deleteAll(): Promise<void> {
=======
  // deleteAll removes all records in the Notes table.
  async deleteAll() : Promise<void> {
>>>>>>> 6d65275c
    await this.ensureConnected()
    await this.execute(`DELETE FROM Notes;`)
  }

  // count returns the number of records in the Notes table.
<<<<<<< HEAD
  async count(): Promise<number> {
=======
  async count() : Promise<number> {
>>>>>>> 6d65275c
    await this.ensureConnected()
    const query = `SELECT COUNT(*) FROM Notes;`
    const result = await this.select<{'COUNT(*)': number}>(query)
    return result[0]['COUNT(*)']
  }
}

export default NoteController<|MERGE_RESOLUTION|>--- conflicted
+++ resolved
@@ -2,11 +2,7 @@
 
 // Note is the TypeScript type for the Notes database schema.
 export type Note = {
-<<<<<<< HEAD
-  id?      : number
-=======
   id?     : number
->>>>>>> 6d65275c
   title   : string
   content : string
   atime   : number
@@ -75,24 +71,15 @@
     const query = `DELETE FROM Notes WHERE id = ?;`
     await this.execute(query, [id])
   }
-
-<<<<<<< HEAD
-  // deleteAll removes all records in the Notes tables.
-  async deleteAll(): Promise<void> {
-=======
+  
   // deleteAll removes all records in the Notes table.
   async deleteAll() : Promise<void> {
->>>>>>> 6d65275c
     await this.ensureConnected()
     await this.execute(`DELETE FROM Notes;`)
   }
 
   // count returns the number of records in the Notes table.
-<<<<<<< HEAD
-  async count(): Promise<number> {
-=======
   async count() : Promise<number> {
->>>>>>> 6d65275c
     await this.ensureConnected()
     const query = `SELECT COUNT(*) FROM Notes;`
     const result = await this.select<{'COUNT(*)': number}>(query)
