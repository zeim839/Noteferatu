"use client"

import { EditorView, keymap } from "@codemirror/view"
import { useRef, useState, useMemo, useEffect } from "react"
import { EditorState } from "@codemirror/state"
import { basicSetup } from "codemirror"
import { markdown } from "@codemirror/lang-markdown"
import { defaultKeymap, indentWithTab } from "@codemirror/commands"
import { syntaxHighlighting } from "@codemirror/language"
import { markdownHighlightStyle, codeMirrorTheme } from "./theme"
import Decorations from "./Decorations"
import { useEditorBackground } from "./background"
import { placeholder } from '@codemirror/view'
import NoteTitle from "./NoteTitle"

export default function Editor() {
  const [/*text*/, setText] = useState<string>('')
  const [title, setTitle] = useState('');
  const titleRef = useRef<HTMLInputElement>(null)
  const editorRef = useRef(null)
  const editorViewRef = useRef<EditorView | null>(null)
  const { setEditorMode } = useEditorBackground();
  const onUpdate = useMemo(() =>
    EditorView.updateListener.of((v) => {
      setText(v.state.doc.toString())
    }), 
  [])

  const focusEditor = () => {
    if (editorViewRef.current) {
      editorViewRef.current.focus();
      editorViewRef.current.dispatch({
        selection: {anchor: 0}
      });
    }
  };

  const focusTitle = () => {
    if (titleRef.current) {
      titleRef.current.focus();
      const range = document.createRange();
      const sel = window.getSelection();
      range.selectNodeContents(titleRef.current);
      range.collapse(false);
      sel?.removeAllRanges();
      sel?.addRange(range);
    }
  };

  useEffect(() => {
    if (!editorRef.current) return
    setEditorMode(true)

    if (titleRef.current) {
      const element = titleRef.current
      const range = document.createRange()
      range.selectNodeContents(element)
      range.collapse(false)

      const selection = window.getSelection()
      selection?.removeAllRanges()
      selection?.addRange(range)
    }
    
    const state = EditorState.create({
      doc: '# Heading 1\nLorem ipsum dolor sit amet, consectetur adipiscing elit, sed do eiusmod tempor incididunt ut labore et dolore magna aliqua. Ut enim ad minim veniam, quis nostrud exercitation ullamco laboris nisi ut aliquip ex ea commodo consequat. Duis aute irure dolor in reprehenderit in voluptate velit esse cillum dolore eu fugiat nulla pariatur. Excepteur sint occaecat cupidatat non proident, sunt in culpa qui officia deserunt mollit anim id est laborum.\n\nLorem ipsum dolor sit amet, consectetur adipiscing elit, sed do eiusmod tempor incididunt ut labore et dolore magna aliqua. Ut enim ad minim veniam, quis nostrud exercitation ullamco laboris nisi ut aliquip ex ea commodo consequat. Duis aute irure dolor in reprehenderit in voluptate velit esse cillum dolore eu fugiat nulla pariatur. Excepteur sint occaecat cupidatat non proident, sunt in culpa qui officia deserunt mollit anim id est laborum.\n## Heading 2\nLorem ipsum dolor sit amet, consectetur adipiscing elit, sed do eiusmod tempor incididunt ut labore et dolore magna aliqua. Ut enim ad minim veniam, quis nostrud exercitation ullamco laboris nisi ut aliquip ex ea commodo consequat. Duis aute irure dolor in reprehenderit in voluptate velit esse cillum dolore eu fugiat nulla pariatur. Excepteur sint occaecat cupidatat non proident, sunt in culpa qui officia deserunt mollit anim id est laborum.\n### Heading 3\nLorem ipsum dolor sit amet, consectetur adipiscing elit, sed do eiusmod tempor incididunt ut labore et dolore magna aliqua. Ut enim ad minim veniam, quis nostrud exercitation ullamco laboris nisi ut aliquip ex ea commodo consequat. Duis aute irure dolor in reprehenderit in voluptate velit esse cillum dolore eu fugiat nulla pariatur. Excepteur sint occaecat cupidatat non proident, sunt in culpa qui officia deserunt mollit anim id est laborum.',
      extensions: [
        basicSetup,
        keymap.of([...defaultKeymap, indentWithTab]),
        markdown(),
        onUpdate,
        syntaxHighlighting(markdownHighlightStyle),
        EditorView.lineWrapping,
        codeMirrorTheme,
        Decorations,
        placeholder('Start typing here...')
      ],
    });

    const view = new EditorView({
      state,
      parent: editorRef.current,
    });
    editorViewRef.current = view;

    const editorDom = view.dom;
    const keyDownHandler = (e: KeyboardEvent) => {
      if (e.key === 'ArrowUp') {
        const pos = view.state.selection.main.head;
        const line = view.state.doc.lineAt(pos);
        
        if (line.number === 1) {
          e.preventDefault();
          e.stopPropagation();
          
          focusTitle();
          return false;
        }
      }
    };
    
    // Use capturing phase to ensure custom keydown handler runs first
    editorDom.addEventListener('keydown', keyDownHandler, true);

    return () => {
      editorDom.removeEventListener('keydown', keyDownHandler, true);
      view.destroy();
      setEditorMode(false);
    }
  }, [onUpdate, setEditorMode])

  return (
<<<<<<< HEAD
    <div className='h-[calc(100vh-80px)] overflow-hidden relative max-w-[800px] w-full m-auto flex flex-col'>
      <div ref={editorRef} className='w-full h-full overflow-auto'>
        <NoteTitle
          ref={titleRef}
          className="text-4xl font-medium p-3 outline-none break-words overflow-hidden my-4 max-w-[800px] relative"
          placeholder="Untitled"
          value={title}
          onEdit={setTitle}
          onExit={focusEditor}
        />
      </div>
=======
    <div className='h-[calc(100vh-66px)] overflow-hidden relative max-w-[800px] w-full m-auto'>
      <div ref={editorRef} className='w-full h-full overflow-auto' />
>>>>>>> e984c744
    </div>
  )
}<|MERGE_RESOLUTION|>--- conflicted
+++ resolved
@@ -110,8 +110,7 @@
   }, [onUpdate, setEditorMode])
 
   return (
-<<<<<<< HEAD
-    <div className='h-[calc(100vh-80px)] overflow-hidden relative max-w-[800px] w-full m-auto flex flex-col'>
+    <div className='h-[calc(100vh-66px)] overflow-hidden relative max-w-[800px] w-full m-auto flex flex-col'>
       <div ref={editorRef} className='w-full h-full overflow-auto'>
         <NoteTitle
           ref={titleRef}
@@ -122,10 +121,6 @@
           onExit={focusEditor}
         />
       </div>
-=======
-    <div className='h-[calc(100vh-66px)] overflow-hidden relative max-w-[800px] w-full m-auto'>
-      <div ref={editorRef} className='w-full h-full overflow-auto' />
->>>>>>> e984c744
     </div>
   )
 }