--- conflicted
+++ resolved
@@ -41,63 +41,10 @@
 }
 
 export class Decorations {
-<<<<<<< HEAD
     decorations: DecorationSet
 
     constructor(view: EditorView) {
         this.decorations = this.createDecorations(view)
-=======
-  decorations : DecorationSet
-
-  constructor(view: EditorView) {
-    this.decorations = this.createDecorations(view)
-  }
-
-  // update the editor view by calling createDecorations whenever
-  // the document, viewport, or selection set changes.
-  update(update : ViewUpdate) {
-    this.decorations = (update.docChanged || update.selectionSet ||
-      update.viewportChanged || update.focusChanged) ?
-      this.createDecorations(update.view) : this.decorations
-  }
-
-  // createContext is a helper function for creating a DecorationContext
-  // to be passed to a decorateX function.
-  private createContext(view: EditorView, line: Line, builder: RangeSetBuilder<Decoration>): DecorationContext {
-    const lineRange : Range = { from: line.from, to: line.to }
-    const mainSelect = view.state.selection.main
-    const selection: Range | undefined =
-      view.hasFocus && mainSelect.from <= lineRange.to && mainSelect.to >= lineRange.from
-        ? {
-            from: Math.max(lineRange.from, mainSelect.from, mainSelect.to) - line.from,
-            to: Math.min(lineRange.to, mainSelect.from, mainSelect.to) - line.from
-          }
-        : undefined
-
-    const cursorOnLine = view.state.selection.ranges.some(
-      range => range.from >= lineRange.from && range.from <= lineRange.to && view.hasFocus
-    )
-
-    return { view, line, lineRange, selection, cursorOnLine, builder}
-  }
-
-  // createDecorations iterates over every line and attempts to transform
-  // markdown expressions into decorations.
-  private createDecorations(view : EditorView) {
-    const builder = new RangeSetBuilder<Decoration>()
-    for (const {from, to} of view.visibleRanges) {
-      let pos = from
-      while (pos < to) {
-        const line = view.state.doc.lineAt(pos)
-        const ctx = this.createContext(view, line, builder)
-        Decorations.decorateHeaders(ctx)
-        Decorations.decorateBold(ctx)
-        Decorations.decorateLink(ctx)
-        Decorations.decorateQuote(ctx)
-        Decorations.decorateImage(ctx)
-        pos = line.to + 1
-      }
->>>>>>> 51d5db0b
     }
 
     update(update: ViewUpdate) {
@@ -119,7 +66,6 @@
         }[] = []
 
         do {
-            console.log(cursor.name)
             if (cursor.name.startsWith('ATXHeading')) {
                 this.decorateHeaders(cursor, decorations, view)
             } else if (cursor.name === 'StrongEmphasis') {
@@ -180,8 +126,6 @@
             })
         }
     }
-<<<<<<< HEAD
-
     // **Decorate Bold (`**bold**`)**
     private decorateBold(
         cursor: TreeCursor,
@@ -230,42 +174,6 @@
                 decoration: Decoration.mark({ class: 'cm-hidden-characters' }),
             })
         }
-=======
-  }
-
-  // decorateLink transforms a markdown hyperlink into a LinkWidget.
-  static decorateLink(ctx : DecorationContext) {
-    const { line, selection, builder } = ctx
-    const linkMatches = line.text.matchAll(/(?<!\!)\[([^\]]+)\]\(([^)]+)\)/g)
-    for (const linkMatch of linkMatches) {
-      const start = line.from + linkMatch.index!
-      const textStart = start + 1
-      const textEnd = start + linkMatch[1].length + 1
-      const end = start + linkMatch[0].length
-      const intersectingSelection = selection && selection.from < end - line.from && selection.to > start - line.from
-      builder.add(
-        start,
-        end,
-        Decoration.mark({ class: "cm-styled-link" })
-      )
-      if (!intersectingSelection) {
-        builder.add(
-          start,
-          start + 1,
-          Decoration.mark({ class: "cm-hidden-characters" })
-        )
-        builder.add(
-          textStart,
-          textEnd,
-          Decoration.widget({ widget: new LinkWidget(linkMatch[1], linkMatch[2]) })
-        )
-        builder.add(
-          textEnd,
-          end,
-          Decoration.mark({ class: "cm-hidden-characters" })
-        )
-      }
->>>>>>> 51d5db0b
     }
 
     // **Decorate Italic (`*italic*`)**
@@ -408,8 +316,6 @@
             }
         }
     }
-<<<<<<< HEAD
-
     // **Decorate Quotes (`> Quote`)**
     private decorateQuotes(
         cursor: TreeCursor,
@@ -516,32 +422,6 @@
         const selectionInside =
             selection.from <= cursor.to && selection.to >= cursor.from
         return cursorInside || selectionInside
-=======
-  }
-
-  // decorateImage transforms a markdown embedded image expression into
-  // an HTML image component (ImageWidget).
-  static decorateImage(ctx : DecorationContext) {
-    const { line, selection, builder } = ctx
-    const imageMatch = line.text.match(/!\[(.+?)\]\((.+?)(?:\s"(.+?)")?\)(?=\s|$)/)
-    if (!imageMatch) {
-      return
-    }
-    const start = line.from + imageMatch.index!
-    const end = start + imageMatch[0].length
-    const intersectingSelection = selection && selection.from < end - line.from && selection.to > start - line.from
-    if (!intersectingSelection) {
-      builder.add(
-        start,
-        end,
-        Decoration.mark({ class: "cm-hidden-characters" })
-      )
-      builder.add(
-        end,
-        end,
-        Decoration.widget({ widget: new ImageWidget(imageMatch[2], imageMatch[1]) })
-      )
->>>>>>> 51d5db0b
     }
 }
 
