--- conflicted
+++ resolved
@@ -52,40 +52,28 @@
     notifInit.current = true
 
     const fetchMessages = async () => {
-<<<<<<< HEAD
-      try{
+      try {
         const msgs = await db.history.readAll()
-        setMessages(msgs.map(msg => ({
-          role    : msg.role,
-          content : msg.content
-        } as Message)))
-      }
-      catch{
+        setMessages(msgs.map(msg => {
+          if (msg.role === 'tool') {
+            return {
+              tool    : msg.tool_name,
+              id      : msg.id,
+              content : msg.content,
+            } as ToolCall
+          }
+          return {
+            role    : msg.role,
+            content : msg.content
+          } as Message
+        }))
+      }
+      catch {
         toast('Error: Failed to Load Chat Message', {
           description: 'The database failed to load chat message'
         })
       }
-      finally{
-        setIsTyping(false)
-      }
-
-=======
-      const msgs = await db.history.readAll()
-      setMessages(msgs.map(msg => {
-        if (msg.role === 'tool') {
-          return {
-            tool    : msg.tool_name,
-            id      : msg.id,
-            content : msg.content,
-          } as ToolCall
-        }
-        return {
-          role    : msg.role,
-          content : msg.content
-        } as Message
-      }))
-      setIsTyping(false)
->>>>>>> 3dca833f
+      finally {setIsTyping(false)}
     }
     const fetchKey = async () => {
       try{
