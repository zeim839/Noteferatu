// eslint-disable-next-line @typescript-eslint/ban-ts-comment
// @ts-nocheck
"use client"

import { Button } from "@/components/ui/button"
import { ReactNode, useContext, createContext, useState } from "react"
import { Command, CommandInput, CommandList, CommandEmpty } from "@/components/ui/command"
import { useRouter } from "next/navigation"
import Chat from "@/components/chat/chat"
<<<<<<< HEAD
import Recents from "./recents/Recents"

import { useEditorBackground } from "./editor/background"
=======
import { useEditorBackground } from "@/components/background"

import {
  AlignJustify,
  HouseIcon,
  PlusIcon,
  MessageSquare,
  Settings
} from "lucide-react"
>>>>>>> ebfb81d3

// Handles layout state.
type LayoutContext = {
  setRecentsOpen : (open: boolean) => void
  setChatOpen    : (open: boolean) => void
  setBackButton  : (open: boolean) => void
  isRecentsOpen  : boolean
  isChatOpen     : boolean
  isBackButton   : boolean
}

// Handles navigation layout state context.
const LayoutContext = createContext<LayoutContext | null>(null)

// Exposes layout context data within a LayoutProvider.
const useLayout = () => {
  const context = useContext(LayoutContext)
  if (!context) {
    throw new Error('useLayout must be used within a LayoutProvider')
  }
  return context
}

// LayoutProvider handles its own LayoutContext and exposes it to
// children via a React context provider.
const LayoutProvider = ({ children } : { children: ReactNode }) => {
  const [isRecentsOpen, setRecentsOpen] = useState<boolean>(false)
  const [isChatOpen, setChatOpen] = useState<boolean>(false)
  const [isBackButton, setBackButton] = useState<boolean>(false)
  return (
    <LayoutContext.Provider
      value={{ isChatOpen, setChatOpen, setBackButton, isBackButton,
        isRecentsOpen, setRecentsOpen }}>
      {children}
    </LayoutContext.Provider>
  )
}

// LeftNavigation includes the search bar and "recents" button.
const LeftNavigation = () => {
  const { isRecentsOpen, setRecentsOpen } = useLayout()
  const { isBackButton, setBackButton } = useLayout()
  const router = useRouter()

  const onBackButton = () => {
    if (!isBackButton) {
      return
    }
    router.push('/')
    setBackButton(false)
  }

  return (
    <div className="flex flex-row gap-2">
      { (isBackButton) ? (
        <Button size="icon" onClick={onBackButton}>
          <HouseIcon />
        </Button>
      ) : null
      }
      <Button size="icon" onClick={() =>{setRecentsOpen(!isRecentsOpen)}}>
        <AlignJustify />
      </Button>
      <Command className={`${(isBackButton) ? 'w-[256]' : 'w-[300]'}`}>
        <CommandInput placeholder="Search Notes" />
        <CommandList>
          <CommandEmpty>No results found.</CommandEmpty>
        </CommandList>
      </Command>
    </div>
  )
}

// RightNavigation includes the chat and settings buttons.
const RightNavigation = () => {
  const { isChatOpen, setChatOpen } = useLayout()
  const router = useRouter()
  return (
    <div className="flex flex-row gap-1">
      <Button size="icon" onClick={() => {router.push('/note')}}>
        <PlusIcon />
      </Button>
      <Button size="icon" onClick={() => {setChatOpen(!isChatOpen)}}>
        <MessageSquare />
      </Button>
      <Button size="icon"><Settings /></Button>
    </div>
  )
}

// LeftSidebar contains the search function and recent documents content.
// It also includes its own LeftNavigation, which appears only when the
// sidebar is open.
const LeftSidebar = () => {
  const {isRecentsOpen} = useLayout()
  if (!isRecentsOpen) {
    return null
  }
  return (
    <div className="min-w-[372px] w-[372px] h-screen bg-[rgba(245,245,245,0.75)] p-3 border border-r-gray-300">
      <div className="fixed z-101 h-screen">
        <LeftNavigation />
      </div>
      <Recents />
    </div>
  )
}

// RightSidebar contains the LLM chat component. It also includes its
// own RightNavigation, which appears only when the sidebar is open.
const RightSidebar = () => {
  const {isChatOpen} = useLayout()
  if (!isChatOpen) {
    return null
  }
  return (
    <div className="min-w-[420px] w-[420px] h-screen bg-[rgba(245,245,245,0.75)] p-3 border border-l-gray-300">
      <div className="fixed z-101 right-3">
        <RightNavigation />
      </div>
      <Chat />
    </div>
  )
}

// Navigation bar element.
const Layout = ({ children } : { children?: ReactNode }) => {
  const { isRecentsOpen, isChatOpen }= useLayout()
  const { isEditorMode } = useEditorBackground()
  return (
    <div>
      <div className="fixed z-100 w-full flex flex-row p-3 justify-between">
        {(isRecentsOpen) ? <div /> : <LeftNavigation />}
        {(isChatOpen) ? <div />: <RightNavigation />}
      </div>
      <div className="flex justify-between">
        <LeftSidebar />
        <div className="w-full h-full pt-16" style={{ backgroundColor: isEditorMode ? '#FBF9F3' : 'transparent' }}>
          {children}
        </div>
        <RightSidebar />
      </div>
    </div>
  )
}

export { LayoutProvider, LayoutContext, Layout, useLayout }<|MERGE_RESOLUTION|>--- conflicted
+++ resolved
@@ -7,11 +7,7 @@
 import { Command, CommandInput, CommandList, CommandEmpty } from "@/components/ui/command"
 import { useRouter } from "next/navigation"
 import Chat from "@/components/chat/chat"
-<<<<<<< HEAD
 import Recents from "./recents/Recents"
-
-import { useEditorBackground } from "./editor/background"
-=======
 import { useEditorBackground } from "@/components/background"
 
 import {
@@ -21,7 +17,6 @@
   MessageSquare,
   Settings
 } from "lucide-react"
->>>>>>> ebfb81d3
 
 // Handles layout state.
 type LayoutContext = {
